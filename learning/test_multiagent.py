--- conflicted
+++ resolved
@@ -1,6 +1,7 @@
 """File for testing the learned policies on the multiagent environment. Loads a Pytorch model and runs it on the environment."""
 import argparse
 import random
+import time
 from distutils.util import strtobool
 from typing import Dict
 
@@ -141,10 +142,7 @@
         # TRY NOT TO MODIFY: execute the game and log data.
         start = time.time()
         next_obs, _, terminateds, truncateds, infos = env.step(actions)
-<<<<<<< HEAD
         print("Time for env step: ", time.time() - start)
-=======
->>>>>>> 2bab160f
 
         terminated: bool = any(terminateds.values())
         truncated: bool = any(truncateds.values())
