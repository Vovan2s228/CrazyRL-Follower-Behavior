--- conflicted
+++ resolved
@@ -79,14 +79,6 @@
     @override
     @partial(jit, static_argnums=(0,))
     def _compute_obs(self, state, key):
-<<<<<<< HEAD
-        return jdc.replace(
-            state,
-            observations=jnp.append(
-                jnp.column_stack((state.agents_locations, jnp.tile(state.target_location, (self.num_drones, 1)))),
-                jnp.array([jnp.delete(state.agents_locations, agent, axis=0).flatten() for agent in range(self.num_drones)]),
-                axis=1,
-=======
         return (
             jdc.replace(
                 state,
@@ -100,7 +92,6 @@
                     ),
                     axis=1,
                 ),
->>>>>>> 15aa95bd
             ),
         )
 
@@ -155,13 +146,7 @@
                 jnp.logical_or(terminated[agent], jnp.any(jnp.logical_and(distances > 0.001, distances < 0.2)))
             )
 
-<<<<<<< HEAD
-        return jdc.replace(
-            state, terminations=((1 - jnp.any(state.truncations)) * jnp.any(terminated)) * jnp.ones(self.num_drones)
-        )
-=======
         return jdc.replace(state, terminations=jnp.any(terminated) * jnp.ones(self.num_drones))
->>>>>>> 15aa95bd
 
     @override
     @partial(jit, static_argnums=(0,))
@@ -174,13 +159,8 @@
         return State(
             agents_locations=self._init_flying_pos,
             timestep=0,
-<<<<<<< HEAD
             observations=jnp.zeros((self.num_drones, (self.num_drones + 1) * 3)),
             rewards=jnp.zeros(self.num_drones),
-=======
-            observations=jnp.array([]),
-            rewards=jnp.array([]),
->>>>>>> 15aa95bd
             terminations=jnp.zeros(self.num_drones),
             truncations=jnp.zeros(self.num_drones),
             target_location=self._target_location,
@@ -192,7 +172,6 @@
         """Resets if the game has ended, or returns state."""
         done = jnp.any(state["truncations"]) + jnp.any(state["terminations"])
 
-<<<<<<< HEAD
         return State(
             done * self._init_flying_pos + (1 - done) * state["agents_locations"],
             (1 - done) * state["timestep"],
@@ -220,20 +199,11 @@
     def step_vmap(self, action, key, **state_val):
         """Calls step with a State and is called by vmap without State object."""
         return self.step(State(**state_val), action, key)
-
-=======
-if __name__ == "__main__":
-    parallel_env = Surround(
-        num_drones=5,
-        init_flying_pos=jnp.array([[0, 0, 1], [2, 1, 1], [0, 1, 1], [2, 2, 1], [1, 0, 1]]),
-        target_location=jnp.array([[1, 1, 2.5]]),
-    )
->>>>>>> 15aa95bd
+      
 
 if __name__ == "__main__":
     from jax.lib import xla_bridge
 
-<<<<<<< HEAD
     jax.config.update("jax_platform_name", "cpu")
 
     print(xla_bridge.get_backend().platform)
@@ -247,22 +217,6 @@
     n = 100  # number of states in parallel
     seed = 5  # test value
     key = random.PRNGKey(seed)
-=======
-    global_step = 0
-    start_time = time.time()
-
-    seed = 5
-
-    key = random.PRNGKey(seed)
-
-    state, key = parallel_env.reset(key)
-
-    for i in range(500):
-        while not jnp.any(state.truncations) and not jnp.any(state.terminations):
-            actions = jnp.array([parallel_env.action_space().sample() for _ in range(parallel_env.num_drones)])
-
-            state, key = parallel_env.step(state, actions, key)
->>>>>>> 15aa95bd
 
     @jit
     def body(i, states_key):
@@ -271,18 +225,12 @@
 
         key, *subkeys = random.split(states_key[1], n + 1)
 
-<<<<<<< HEAD
         states = vmap(parallel_env.step_vmap)(actions, jnp.stack(subkeys), **parallel_env.state_to_dict(states_key[0]))
 
         states = vmap(parallel_env.auto_reset)(**parallel_env.state_to_dict(states))
-=======
-        nb_crash += jnp.any(state.terminations)
-        nb_end += jnp.any(state.truncations)
->>>>>>> 15aa95bd
 
         return (states, key)
 
-<<<<<<< HEAD
     @jit
     def play(key):
         """Execution of the environment with random actions."""
@@ -315,11 +263,4 @@
 
     print("durations : ", durations)
 
-    # with profiler.trace("/tmp/jax-trace", create_perfetto_link=True):
-=======
-    print("nb_crash", nb_crash)
-    print("nb_end", nb_end)
-    print("total", nb_end + nb_crash)
-
-    print("total duration :", time.time() - start_time)
->>>>>>> 15aa95bd
+    # with profiler.trace("/tmp/jax-trace", create_perfetto_link=True):