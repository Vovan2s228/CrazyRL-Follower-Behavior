--- conflicted
+++ resolved
@@ -100,29 +100,11 @@
         # if the target is out of the map, put it back in the map
         target_location = jnp.clip(
             state.target_location
-<<<<<<< HEAD
-            + (
-                # go to the opposite direction of the mean of the agents
-                (1 - surrounded)
-                * (state.target_location - mean)
-                / (dist + 0.0001)
-                * self.target_speed
-            )
-            + (
-                # if the mean of the agents is too close to the target, move the target in a random
-                # direction, slowly because it hesitates
-                surrounded
-                * random.uniform(subkey, (3,), minval=-1, maxval=1)
-                * self.target_speed
-                * 0.1
-            ),
-=======
             # go to the opposite direction of the mean of the agents
-            + ((1 - surrounded) * (state.target_location - mean) / dist * self.target_speed)
+            + ((1 - surrounded) * (state.target_location - mean) / (dist + 0.0001) * self.target_speed)
             # if the mean of the agents is too close to the target, move the target in a random direction,
             # slowly because it hesitates
             + (surrounded * random.uniform(subkey, (3,), minval=-1, maxval=1) * self.target_speed * 0.1),
->>>>>>> 184a4dfd
             jnp.array([-self.size, -self.size, 0.2]),
             jnp.array([self.size, self.size, self.size]),
         )
@@ -219,25 +201,12 @@
 
 
 if __name__ == "__main__":
-    """
     parallel_env = Catch(
         num_drones=5,
         init_flying_pos=jnp.array([[0, 0, 1], [2, 1, 1], [0, 1, 1], [2, 2, 1], [1, 0, 1]]),
         init_target_location=jnp.array([1, 1, 2.5]),
         target_speed=0.1,
     )
-<<<<<<< HEAD
-    """
-
-    parallel_env = Catch(
-        num_drones=2,
-        render_mode="human",
-        init_flying_pos=jnp.array([[1, -1, 1], [1, 1, 1]]),
-        init_target_location=jnp.array([1.001, 0, 1]),
-        target_speed=0.1,
-    )
-=======
->>>>>>> 184a4dfd
 
     # to verify the proportion of crash and avoid some mistakes
     nb_crash = 0
@@ -251,26 +220,7 @@
     key = random.PRNGKey(seed)
 
     key, subkey = random.split(key)
-    """
-    print(state.target_location
-            + (
-                # go to the opposite direction of the mean of the agents
-                (1 - surrounded)
-                * (state.target_location - mean)
-                / dist
-                * self.target_speed
-            )
-            + (
-                # if the mean of the agents is too close to the target, move the target in a random
-                # direction, slowly because it hesitates
-                surrounded
-                * random.uniform(subkey, (3,), minval=-1, maxval=1)
-                * self.target_speed
-                * 0.1
-            )
-        )
-
-    """
+    
     state, key = parallel_env.reset(key)
 
     for i in range(500):
