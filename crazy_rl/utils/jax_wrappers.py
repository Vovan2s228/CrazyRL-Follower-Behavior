"""This is based on Gymnax's wrappers.py, but modified to work with our multi-agent environments."""
from functools import partial
from typing import Tuple

import chex
import jax
import jax.numpy as jnp
from flax import struct

from crazy_rl.multi_agent.jax.base_parallel_env import State


class Wrapper:
    """Base class for wrappers."""

    def __init__(self, env):
        self._env = env

    # provide proxy access to regular attributes of wrapped object
    def __getattr__(self, name):
        return getattr(self._env, name)


class VecEnv(Wrapper):
    """Vectorized environment wrapper."""

    def __init__(self, env):
        super().__init__(env)
        self.reset = jax.vmap(self._env.reset, in_axes=(0,))
        self.step = jax.vmap(self._env.step)
        self.state = jax.vmap(self._env.state, in_axes=(0,))


@struct.dataclass
class LogEnvState:
    env_state: State
    episode_returns: float
    episode_lengths: int
    returned_episode_returns: float
    returned_episode_lengths: int
    timestep: int
    total_timestep: int


class LogWrapper(Wrapper):
    """Log the episode returns and lengths."""

    def __init__(self, env):
        super().__init__(env)

    @partial(jax.jit, static_argnums=(0,))
    def reset(self, key: chex.PRNGKey, total_timestep: int = 0) -> Tuple[chex.Array, dict, LogEnvState]:
        obs, info, env_state = self._env.reset(key)
        state = LogEnvState(env_state, 0, 0, 0, 0, 0, total_timestep)
        return obs, info, state

    @partial(jax.jit, static_argnums=(0,))
    def step(
        self,
        state: LogEnvState,
        action: chex.Array,
        key: chex.PRNGKey,
    ) -> Tuple[chex.Array, chex.Array, chex.Array, chex.Array, dict, LogEnvState]:
        obs, rewards, terminateds, truncateds, info, env_state = self._env.step(state.env_state, action, key)
        done = jnp.logical_or(jnp.any(terminateds), jnp.any(truncateds))
        new_episode_return = state.episode_returns + rewards.sum()  # rewards are summed over agents "team reward"
        new_episode_length = state.episode_lengths + 1
        state = LogEnvState(
            env_state=env_state,
            episode_returns=new_episode_return * (1 - done),
            episode_lengths=new_episode_length * (1 - done),
            returned_episode_returns=state.returned_episode_returns * (1 - done) + new_episode_return * done,
            returned_episode_lengths=state.returned_episode_lengths * (1 - done) + new_episode_length * done,
            timestep=state.timestep + 1,
            total_timestep=state.total_timestep + 1,
        )
        info["returned_episode_returns"] = state.returned_episode_returns
        info["returned_episode_lengths"] = state.returned_episode_lengths
        info["timestep"] = state.timestep
        info["total_timestep"] = state.total_timestep
        info["returned_episode"] = done
        return obs, rewards, terminateds, truncateds, info, state

    def state(self, state: LogEnvState) -> chex.Array:
        return self._env.state(state.env_state)


class AddIDToObs(Wrapper):
    """Add agent id to observation as one hot encoding."""

    def __init__(self, env, num_agents):
        super().__init__(env)
        self.num_agents = num_agents

    def _add_id(self, obs: jnp.ndarray) -> jnp.ndarray:
        # one hot encoding of agent id
        def _one_hot(id: int):
            return jnp.eye(self.num_agents)[id]

        return jnp.array([jnp.concatenate([o, _one_hot(id)]) for id, o in enumerate(obs)])

    def reset(self, key: chex.PRNGKey) -> Tuple[chex.Array, dict, State]:
        obs, info, state = self._env.reset(key)
        return self._add_id(obs), info, state

    def step(
        self, state: State, action: jnp.ndarray, key: chex.PRNGKey
    ) -> Tuple[chex.Array, chex.Array, chex.Array, chex.Array, dict, State]:
        obs, rewards, term, trunc, info, state = self._env.step(state, action, key)
        return self._add_id(obs), rewards, term, trunc, info, state

    def state(self, state: State) -> chex.Array:
        return self._env.state(state)


class AutoReset(Wrapper):
    """Automatically reset the environment when done.

    Based on Brax's wrapper; https://github.com/google/brax/blob/main/brax/envs/wrappers/training.py#L96C1-L123C65"""

    def __init__(self, env):
        super().__init__(env)

    def reset(self, key: chex.PRNGKey) -> Tuple[chex.Array, dict, State]:
        return self._env.reset(key)

    def step(
        self, state: State, action: jnp.ndarray, key: chex.PRNGKey
    ) -> Tuple[chex.Array, chex.Array, chex.Array, chex.Array, dict, State]:
        obs, rewards, term, trunc, info, state = self._env.step(state, action, key)
        done = jnp.logical_or(jnp.any(term), jnp.any(trunc))

        def where_done(ifval, elseval):
            nonlocal done
            if done.shape:
                done = jnp.reshape(done, [ifval.shape[0]] + [1] * (len(elseval.shape) - 1))  # type: ignore
            return jnp.where(done, ifval, elseval)

        new_obs, new_info, new_state = self._env.reset(key, state.total_timestep)
        obs = where_done(new_obs, obs)
        state = jax.tree_util.tree_map(where_done, new_state, state)
        # TODO does not work with VecEnv... info["final_obs"] = where_done(new_obs, obs)
        return obs, rewards, term, trunc, info, state

    def state(self, state: State) -> chex.Array:
        return self._env.state(state)


@struct.dataclass
class NormalizeVecRewEnvState:
    mean: jnp.ndarray
    var: jnp.ndarray
    count: float
    return_val: float
    env_state: State


class NormalizeVecReward(Wrapper):
    """Normalize the reward over a vectorized environment.

    Taken and adapted from https://github.com/luchris429/purejaxrl/blob/main/purejaxrl/wrappers.py
    """

    def __init__(self, env, gamma):
        super().__init__(env)
        self.gamma = gamma

    def reset(self, key: chex.PRNGKey) -> Tuple[chex.Array, dict, NormalizeVecRewEnvState]:
        obs, info, state = self._env.reset(key)
        batch_count = obs.shape[0]
        state = NormalizeVecRewEnvState(
            mean=0.0,
            var=1.0,
            count=1e-4,
            return_val=jnp.zeros((batch_count,)),
            env_state=state,
        )
        return obs, info, state

    def step(
        self, state: chex.Array, action: chex.Array, key: chex.Array
    ) -> Tuple[chex.Array, chex.Array, chex.Array, chex.Array, dict, NormalizeVecRewEnvState]:
        obs, reward, term, truncated, info, env_state = self._env.step(state.env_state, action, key)
        done = jnp.logical_or(jnp.any(term, axis=1), jnp.any(truncated, axis=1))
        return_val = state.return_val * self.gamma * (1 - done) + reward.sum(axis=1)  # team reward

        batch_mean = jnp.mean(return_val, axis=0)
        batch_var = jnp.var(return_val, axis=0)
        batch_count = obs.shape[0]

        delta = batch_mean - state.mean
        tot_count = state.count + batch_count

        new_mean = state.mean + delta * batch_count / tot_count
        m_a = state.var * state.count
        m_b = batch_var * batch_count
        M2 = m_a + m_b + jnp.square(delta) * state.count * batch_count / tot_count
        new_var = M2 / tot_count
        new_count = tot_count

        state = NormalizeVecRewEnvState(
            mean=new_mean,
            var=new_var,
            count=new_count,
            return_val=return_val,
            env_state=env_state,
        )
        return obs, reward / jnp.sqrt(state.var + 1e-8), term, truncated, info, state

    def state(self, state: NormalizeVecRewEnvState) -> chex.Array:
        return self._env.state(state.env_state)


class NormalizeObservation(Wrapper):
    """Rescale the observation between low and high."""

    def __init__(self, env, low=-1, high=1):
        super().__init__(env)
        self.low = low
        self.high = high

    def reset(self, key):
        obs, info, state = self._env.reset(key)
<<<<<<< HEAD
        obs = obs / self._env.observation_space(0).high
        return obs, info, state

    def step(self, state, action, key):
        obs, reward, term, truncated, info, state = self._env.step(state, action, key)
        high = self._env.observation_space(0).high
        low = self._env.observation_space(0).low
        obs = -1 + (obs - low) * 2 / (high - low)  # min-max normalization
=======

        max = self._env.observation_space(0).high
        min = self._env.observation_space(0).low

        obs = self.low + (obs - min) * (self.high - self.low) / (max - min)  # min-max normalization

        return obs, info, state

    def step(self, state, action, key):
        obs, reward, term, truncated, info, env_state = self._env.step(state, action, key)

        max = self._env.observation_space(0).high
        min = self._env.observation_space(0).low

        obs = self.low + (obs - min) * (self.high - self.low) / (max - min)  # min-max normalization

>>>>>>> 3c8e8466
        return obs, reward, term, truncated, info, state

    def state(self, state: State) -> chex.Array:
        return self._env.state(state)


class ClipActions(Wrapper):
    """Clip actions to the action space."""

    def __init__(self, env):
        super().__init__(env)

    def reset(self, key: chex.PRNGKey) -> Tuple[chex.Array, dict, State]:
        return self._env.reset(key)

    def step(
        self, state: State, action: jnp.ndarray, key: chex.PRNGKey
    ) -> Tuple[chex.Array, chex.Array, chex.Array, chex.Array, dict, State]:
        action = jnp.clip(action, self._env.action_space(0).low, self._env.action_space(0).high)
        return self._env.step(state, action, key)

    def state(self, state: State) -> chex.Array:
        return self._env.state(state)<|MERGE_RESOLUTION|>--- conflicted
+++ resolved
@@ -221,33 +221,16 @@
 
     def reset(self, key):
         obs, info, state = self._env.reset(key)
-<<<<<<< HEAD
-        obs = obs / self._env.observation_space(0).high
-        return obs, info, state
-
-    def step(self, state, action, key):
-        obs, reward, term, truncated, info, state = self._env.step(state, action, key)
-        high = self._env.observation_space(0).high
-        low = self._env.observation_space(0).low
-        obs = -1 + (obs - low) * 2 / (high - low)  # min-max normalization
-=======
-
         max = self._env.observation_space(0).high
         min = self._env.observation_space(0).low
-
         obs = self.low + (obs - min) * (self.high - self.low) / (max - min)  # min-max normalization
-
         return obs, info, state
 
     def step(self, state, action, key):
         obs, reward, term, truncated, info, env_state = self._env.step(state, action, key)
-
         max = self._env.observation_space(0).high
         min = self._env.observation_space(0).low
-
         obs = self.low + (obs - min) * (self.high - self.low) / (max - min)  # min-max normalization
-
->>>>>>> 3c8e8466
         return obs, reward, term, truncated, info, state
 
     def state(self, state: State) -> chex.Array:
